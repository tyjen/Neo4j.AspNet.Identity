--- conflicted
+++ resolved
@@ -3,19 +3,20 @@
     using System;
     using System.Collections.Generic;
     using Microsoft.AspNet.Identity;
-    using Microsoft.AspNet.Identity.EntityFramework;
-    using Newtonsoft.Json;
 
     /// <summary>
     /// User object for ASP.NET identity.
     /// </summary>
-    public class NeoUser : IdentityUser
+    public class NeoUser : IUser
     {
         /// <summary>
         /// Initializes a new instance of the <see cref="NeoUser"/> class.
         /// </summary>
         public NeoUser()
         {
+            this.Claims = new List<NeoUserClaim>();
+            this.Roles = new List<string>();
+            this.Logins = new List<UserLoginInfo>();
         }
 
         /// <summary>
@@ -23,11 +24,12 @@
         /// </summary>
         /// <param name="userName">Name of the user.</param>
         public NeoUser(string userName)
-            : base(userName)
+            : this()
         {
+            if (string.IsNullOrWhiteSpace(userName)) throw new ArgumentNullException(nameof(userName));
+
+            this.UserName = userName;
         }
-<<<<<<< HEAD
-=======
 
         /// <summary>
         /// Gets the user's claims.
@@ -89,6 +91,5 @@
         /// <c>true</c> if email confirmed; otherwise, <c>false</c>.
         /// </value>
         public virtual bool IsEmailConfirmed { get; set; }
->>>>>>> 7c98e137
     }
 }